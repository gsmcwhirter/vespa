// Copyright 2018 Yahoo Holdings. Licensed under the terms of the Apache 2.0 license. See LICENSE in the project root.
package com.yahoo.vespa.hosted.controller;

import com.google.common.collect.ImmutableList;
import com.google.common.collect.ImmutableMap;
import com.yahoo.component.Version;
import com.yahoo.config.application.api.DeploymentSpec;
import com.yahoo.config.application.api.ValidationId;
import com.yahoo.config.application.api.ValidationOverrides;
import com.yahoo.config.provision.ApplicationId;
import com.yahoo.config.provision.ClusterSpec;
import com.yahoo.config.provision.InstanceName;
import com.yahoo.config.provision.TenantName;
import com.yahoo.config.provision.zone.ZoneId;
import com.yahoo.vespa.athenz.api.AthenzDomain;
import com.yahoo.vespa.athenz.api.AthenzIdentity;
import com.yahoo.vespa.athenz.api.AthenzPrincipal;
import com.yahoo.vespa.athenz.api.AthenzService;
import com.yahoo.vespa.athenz.api.AthenzUser;
import com.yahoo.vespa.curator.Lock;
import com.yahoo.vespa.flags.BooleanFlag;
import com.yahoo.vespa.flags.FetchVector;
import com.yahoo.vespa.flags.Flags;
import com.yahoo.vespa.hosted.controller.api.ActivateResult;
import com.yahoo.vespa.hosted.controller.api.application.v4.model.DeployOptions;
import com.yahoo.vespa.hosted.controller.api.application.v4.model.EndpointStatus;
import com.yahoo.vespa.hosted.controller.api.application.v4.model.configserverbindings.ConfigChangeActions;
import com.yahoo.vespa.hosted.controller.api.identifiers.DeploymentId;
import com.yahoo.vespa.hosted.controller.api.identifiers.Hostname;
import com.yahoo.vespa.hosted.controller.api.identifiers.InstanceId;
import com.yahoo.vespa.hosted.controller.api.identifiers.RevisionId;
import com.yahoo.vespa.hosted.controller.api.integration.certificates.ApplicationCertificate;
import com.yahoo.vespa.hosted.controller.api.integration.configserver.ConfigServer;
import com.yahoo.vespa.hosted.controller.api.integration.configserver.ConfigServerException;
import com.yahoo.vespa.hosted.controller.api.integration.configserver.ContainerEndpoint;
import com.yahoo.vespa.hosted.controller.api.integration.configserver.Log;
import com.yahoo.vespa.hosted.controller.api.integration.configserver.Node;
import com.yahoo.vespa.hosted.controller.api.integration.configserver.NotFoundException;
import com.yahoo.vespa.hosted.controller.api.integration.configserver.PrepareResponse;
import com.yahoo.vespa.hosted.controller.api.integration.deployment.ApplicationStore;
import com.yahoo.vespa.hosted.controller.api.integration.deployment.ApplicationVersion;
import com.yahoo.vespa.hosted.controller.api.integration.deployment.ArtifactRepository;
import com.yahoo.vespa.hosted.controller.api.integration.deployment.JobType;
import com.yahoo.vespa.hosted.controller.api.integration.deployment.TesterId;
import com.yahoo.vespa.hosted.controller.api.integration.dns.Record;
import com.yahoo.vespa.hosted.controller.api.integration.dns.RecordData;
import com.yahoo.vespa.hosted.controller.api.integration.dns.RecordName;
import com.yahoo.vespa.hosted.controller.api.integration.routing.RoutingEndpoint;
import com.yahoo.vespa.hosted.controller.api.integration.routing.RoutingGenerator;
import com.yahoo.vespa.hosted.controller.application.ApplicationPackage;
import com.yahoo.vespa.hosted.controller.application.Deployment;
import com.yahoo.vespa.hosted.controller.application.DeploymentMetrics;
import com.yahoo.vespa.hosted.controller.application.DeploymentSpecValidator;
import com.yahoo.vespa.hosted.controller.application.Endpoint;
import com.yahoo.vespa.hosted.controller.application.EndpointId;
import com.yahoo.vespa.hosted.controller.application.JobList;
import com.yahoo.vespa.hosted.controller.application.JobStatus;
import com.yahoo.vespa.hosted.controller.application.JobStatus.JobRun;
import com.yahoo.vespa.hosted.controller.application.SystemApplication;
import com.yahoo.vespa.hosted.controller.application.TenantAndApplicationId;
import com.yahoo.vespa.hosted.controller.athenz.impl.AthenzFacade;
import com.yahoo.vespa.hosted.controller.concurrent.Once;
import com.yahoo.vespa.hosted.controller.deployment.DeploymentTrigger;
import com.yahoo.vespa.hosted.controller.deployment.Run;
import com.yahoo.vespa.hosted.controller.dns.NameServiceQueue.Priority;
import com.yahoo.vespa.hosted.controller.maintenance.RoutingPolicies;
import com.yahoo.vespa.hosted.controller.persistence.CuratorDb;
import com.yahoo.vespa.hosted.controller.rotation.RotationLock;
import com.yahoo.vespa.hosted.controller.rotation.RotationRepository;
import com.yahoo.vespa.hosted.controller.security.AccessControl;
import com.yahoo.vespa.hosted.controller.security.Credentials;
import com.yahoo.vespa.hosted.controller.tenant.AthenzTenant;
import com.yahoo.vespa.hosted.controller.tenant.Tenant;
import com.yahoo.vespa.hosted.controller.versions.VespaVersion;
import com.yahoo.vespa.hosted.rotation.config.RotationsConfig;
import com.yahoo.yolean.Exceptions;

import java.net.URI;
import java.security.Principal;
import java.time.Clock;
import java.time.Duration;
import java.time.Instant;
import java.util.ArrayList;
import java.util.Collection;
import java.util.Collections;
import java.util.Comparator;
import java.util.EnumSet;
import java.util.HashMap;
import java.util.HashSet;
import java.util.List;
import java.util.Map;
import java.util.Objects;
import java.util.Optional;
import java.util.Set;
import java.util.TreeMap;
import java.util.function.Consumer;
import java.util.logging.Level;
import java.util.logging.Logger;
import java.util.stream.Collectors;
import java.util.stream.Stream;

import static com.yahoo.vespa.hosted.controller.api.integration.configserver.Node.State.active;
import static com.yahoo.vespa.hosted.controller.api.integration.configserver.Node.State.reserved;
import static java.util.Comparator.naturalOrder;

/**
 * A singleton owned by the Controller which contains the methods and state for controlling applications.
 *
 * @author bratseth
 */
public class ApplicationController {

    private static final Logger log = Logger.getLogger(ApplicationController.class.getName());

    /** The controller owning this */
    private final Controller controller;

    /** For persistence */
    private final CuratorDb curator;

    private final ArtifactRepository artifactRepository;
    private final ApplicationStore applicationStore;
    private final RotationRepository rotationRepository;
    private final AccessControl accessControl;
    private final ConfigServer configServer;
    private final RoutingGenerator routingGenerator;
    private final RoutingPolicies routingPolicies;
    private final Clock clock;
    private final DeploymentTrigger deploymentTrigger;
    private final BooleanFlag provisionApplicationCertificate;
    private final DeploymentSpecValidator deploymentSpecValidator;

    ApplicationController(Controller controller, CuratorDb curator,
                          AccessControl accessControl, RotationsConfig rotationsConfig,
                          Clock clock) {
        this.controller = controller;
        this.curator = curator;
        this.accessControl = accessControl;
        this.configServer = controller.serviceRegistry().configServer();
        this.routingGenerator = controller.serviceRegistry().routingGenerator();
        this.clock = clock;
        this.artifactRepository = controller.serviceRegistry().artifactRepository();
        this.applicationStore = controller.serviceRegistry().applicationStore();

        routingPolicies = new RoutingPolicies(controller);
        rotationRepository = new RotationRepository(rotationsConfig, this, curator);
        deploymentTrigger = new DeploymentTrigger(controller, controller.serviceRegistry().buildService(), clock);
        provisionApplicationCertificate = Flags.PROVISION_APPLICATION_CERTIFICATE.bindTo(controller.flagSource());
        deploymentSpecValidator = new DeploymentSpecValidator(controller);

        // Update serialization format of all applications
        Once.after(Duration.ofMinutes(1), () -> {
            Instant start = clock.instant();
            int count = 0;
            for (Application application : curator.readApplications()) {
                lockApplicationIfPresent(application.id(), this::store);
                count++;
            }
            log.log(Level.INFO, String.format("Wrote %d applications in %s", count,
                                              Duration.between(start, clock.instant())));
        });

        // TODO jonmv: Do the above for applications as well when they split writes.
    }

    /** Returns the application with the given id, or null if it is not present */
    public Optional<Application> getApplication(TenantAndApplicationId id) {
        return curator.readApplication(id);
    }

    /** Returns the application with the given id, or null if it is not present */
    // TODO jonmv: remove
    public Optional<Application> getApplication(ApplicationId id) {
        return getApplication(TenantAndApplicationId.from(id));
    }

    /** Returns the instance with the given id, or null if it is not present */
    // TODO jonmv: remove or inline
    public Optional<Instance> getInstance(ApplicationId id) {
        return getApplication(id).flatMap(application -> application.get(id.instance()));
    }

    /**
     * Returns the application with the given id
     *
     * @throws IllegalArgumentException if it does not exist
     */
    public Application requireApplication(TenantAndApplicationId id) {
        return getApplication(id).orElseThrow(() -> new IllegalArgumentException(id + " not found"));
    }

    /**
     * Returns the instance with the given id
     *
     * @throws IllegalArgumentException if it does not exist
     */
    // TODO jonvm: remove or inline
    public Instance requireInstance(ApplicationId id) {
        return getInstance(id).orElseThrow(() -> new IllegalArgumentException(id + " not found"));
    }

    /** Returns a snapshot of all applications */
    public List<Application> asList() {
        return curator.readApplications();
    }

    /** Returns a snapshot of all applications of a tenant */
    public List<Application> asList(TenantName tenant) {
        return curator.readApplications(tenant);
    }

    public ArtifactRepository artifacts() { return artifactRepository; }

    public ApplicationStore applicationStore() {  return applicationStore; }

    /** Returns all content clusters in all current deployments of the given application. */
    public Map<ZoneId, List<String>> contentClustersByZone(ApplicationId id, Iterable<ZoneId> zones) {
        ImmutableMap.Builder<ZoneId, List<String>> clusters = ImmutableMap.builder();
        for (ZoneId zone : zones)
            clusters.put(zone, ImmutableList.copyOf(configServer.getContentClusters(new DeploymentId(id, zone))));
        return clusters.build();
    }

    /** Returns the oldest Vespa version installed on any active or reserved production node for the given application. */
    public Version oldestInstalledPlatform(TenantAndApplicationId id) {
        return requireApplication(id).instances().values().stream()
                                     .flatMap(instance -> instance.productionDeployments().keySet().stream()
                                                                  .flatMap(zone -> configServer.nodeRepository().list(zone,
                                                                                                                      id.instance(instance.name()),
                                                                                                                      EnumSet.of(active, reserved))
                                                                                               .stream())
                                                                  .map(Node::currentVersion)
                                                                  .filter(version -> ! version.isEmpty()))
                                     .min(naturalOrder())
                                     .orElse(controller.systemVersion());
    }

    /** Change the global endpoint status for given deployment */
    public void setGlobalRotationStatus(DeploymentId deployment, EndpointStatus status) {
        findGlobalEndpoint(deployment).map(endpoint -> {
            try {
                configServer.setGlobalRotationStatus(deployment, endpoint.upstreamName(), status);
                return endpoint;
            } catch (Exception e) {
                throw new RuntimeException("Failed to set rotation status of " + deployment, e);
            }
        }).orElseThrow(() -> new IllegalArgumentException("No global endpoint exists for " + deployment));
    }

    /** Get global endpoint status for given deployment */
    public Map<RoutingEndpoint, EndpointStatus> globalRotationStatus(DeploymentId deployment) {
        return findGlobalEndpoint(deployment).map(endpoint -> {
            try {
                EndpointStatus status = configServer.getGlobalRotationStatus(deployment, endpoint.upstreamName());
                return Map.of(endpoint, status);
            } catch (Exception e) {
                throw new RuntimeException("Failed to get rotation status of " + deployment, e);
            }
        }).orElseGet(Collections::emptyMap);
    }

    /** Find the global endpoint of given deployment, if any */
    private Optional<RoutingEndpoint> findGlobalEndpoint(DeploymentId deployment) {
        return routingGenerator.endpoints(deployment).stream()
                               .filter(RoutingEndpoint::isGlobal)
                               .findFirst();
    }

    /**
     * Creates a new application for an existing tenant.
     *
     * @throws IllegalArgumentException if the application already exists
     */
    public Application createApplication(TenantAndApplicationId id, Optional<Credentials> credentials) {
        try (Lock lock = lock(id)) {
            if (getApplication(id).isPresent())
                throw new IllegalArgumentException("Could not create '" + id + "': Application already exists");
            if (getApplication(dashToUnderscore(id)).isPresent()) // VESPA-1945
                throw new IllegalArgumentException("Could not create '" + id + "': Application " + dashToUnderscore(id) + " already exists");

            com.yahoo.vespa.hosted.controller.api.identifiers.ApplicationId.validate(id.application().value());

            Optional<Tenant> tenant = controller.tenants().get(id.tenant());
            if (tenant.isEmpty())
                throw new IllegalArgumentException("Could not create '" + id + "': This tenant does not exist");
            if (tenant.get().type() != Tenant.Type.user) {
                if (credentials.isEmpty())
                    throw new IllegalArgumentException("Could not create '" + id + "': No credentials provided");
                accessControl.createApplication(id, credentials.get());
            }

            LockedApplication locked = new LockedApplication(new Application(id, clock.instant()), lock);
            store(locked);
            log.info("Created " + locked);
            return locked.get();
        }
    }

    /**
     * Creates a new instance for an existing application.
     *
     * @throws IllegalArgumentException if the instance already exists, or has an invalid instance name.
     */
    public void createInstance(ApplicationId id) {
        if (id.instance().isTester())
            throw new IllegalArgumentException("'" + id + "' is a tester application!");
        lockApplicationOrThrow(TenantAndApplicationId.from(id), application -> {
            InstanceId.validate(id.instance().value());

            if (getInstance(id).isPresent())
                throw new IllegalArgumentException("Could not create '" + id + "': Instance already exists");
            if (getInstance(dashToUnderscore(id)).isPresent()) // VESPA-1945
                throw new IllegalArgumentException("Could not create '" + id + "': Instance " + dashToUnderscore(id) + " already exists");

            store(application.withNewInstance(id.instance()));
            log.info("Created " + id);
        });
    }

    public ActivateResult deploy(ApplicationId applicationId, ZoneId zone,
                                 Optional<ApplicationPackage> applicationPackageFromDeployer,
                                 DeployOptions options) {
        return deploy(applicationId, zone, applicationPackageFromDeployer, Optional.empty(), options);
    }

    /** Deploys an application. If the application does not exist it is created. */
    // TODO: Get rid of the options arg
    // TODO jonmv: Split this, and choose between deployDirectly and deploy in handler, excluding internally built from the latter.
    public ActivateResult deploy(ApplicationId instanceId, ZoneId zone,
                                 Optional<ApplicationPackage> applicationPackageFromDeployer,
                                 Optional<ApplicationVersion> applicationVersionFromDeployer,
                                 DeployOptions options) {
        if (instanceId.instance().isTester())
            throw new IllegalArgumentException("'" + instanceId + "' is a tester application!");

        TenantAndApplicationId applicationId = TenantAndApplicationId.from(instanceId);
        if (   getApplication(applicationId).isEmpty()
            && controller.tenants().require(instanceId.tenant()).type() == Tenant.Type.user)
            createApplication(applicationId, Optional.empty());

        if (getInstance(instanceId).isEmpty())
            createInstance(instanceId);

        try (Lock deploymentLock = lockForDeployment(instanceId, zone)) {
            Version platformVersion;
            ApplicationVersion applicationVersion;
            ApplicationPackage applicationPackage;
            Set<ContainerEndpoint> endpoints;
            Optional<ApplicationCertificate> applicationCertificate;

            try (Lock lock = lock(applicationId)) {
                LockedApplication application = new LockedApplication(requireApplication(applicationId), lock);
                InstanceName instance = instanceId.instance();

                boolean manuallyDeployed = options.deployDirectly || zone.environment().isManuallyDeployed();
                boolean preferOldestVersion = options.deployCurrentVersion;

                // Determine versions to use.
                if (manuallyDeployed) {
                    applicationVersion = applicationVersionFromDeployer.orElse(ApplicationVersion.unknown);
                    applicationPackage = applicationPackageFromDeployer.orElseThrow(
                            () -> new IllegalArgumentException("Application package must be given when deploying to " + zone));
                    platformVersion = options.vespaVersion.map(Version::new)
                                                          .orElse(applicationPackage.deploymentSpec().majorVersion()
                                                                                    .flatMap(this::lastCompatibleVersion)
                                                                                    .orElseGet(controller::systemVersion));
                }
                else {
                    JobType jobType = JobType.from(controller.system(), zone)
                                             .orElseThrow(() -> new IllegalArgumentException("No job is known for " + zone + "."));
                    Optional<JobStatus> job = Optional.ofNullable(application.get().require(instance).deploymentJobs().jobStatus().get(jobType));
                    if (   job.isEmpty()
                        || job.get().lastTriggered().isEmpty()
                        || job.get().lastCompleted().isPresent() && job.get().lastCompleted().get().at().isAfter(job.get().lastTriggered().get().at()))
                        return unexpectedDeployment(instanceId, zone);
                    JobRun triggered = job.get().lastTriggered().get();
                    platformVersion = preferOldestVersion ? triggered.sourcePlatform().orElse(triggered.platform())
                                                          : triggered.platform();
                    applicationVersion = preferOldestVersion ? triggered.sourceApplication().orElse(triggered.application())
                                                             : triggered.application();

                    applicationPackage = getApplicationPackage(instanceId, application.get().internal(), applicationVersion);
                    applicationPackage = withTesterCertificate(applicationPackage, instanceId, jobType);
                    validateRun(application.get(), instance, zone, platformVersion, applicationVersion);
                }

                if (zone.environment().isProduction()) // Assign and register endpoints
<<<<<<< HEAD
                    application = withRotation(applicationPackage.deploymentSpec(), application, instance);
=======
                    application = withRotation(application, instance);

                endpoints = registerEndpointsInDns(application.get().deploymentSpec(), application.get().require(instanceId.instance()), zone);
>>>>>>> 260e989c

                endpoints = registerEndpointsInDns(applicationPackage.deploymentSpec(), application.get().require(applicationId.instance()), zone);

                if (controller.zoneRegistry().zones().directlyRouted().ids().contains(zone)) {
                    // Provisions a new certificate if missing
                    applicationCertificate = getApplicationCertificate(application.get().require(instance));
                } else {
                    applicationCertificate = Optional.empty();
                }

                // TODO jonmv: REMOVE! This is now irrelevant for non-CD-test deployments and non-unit tests.
                if (   ! preferOldestVersion
                    && ! application.get().internal()
                    && ! zone.environment().isManuallyDeployed()) {
                    storeWithUpdatedConfig(application, applicationPackage);
                }
            } // Release application lock while doing the deployment, which is a lengthy task.

            // Carry out deployment without holding the application lock.
            options = withVersion(platformVersion, options);
            ActivateResult result = deploy(instanceId, applicationPackage, zone, options, endpoints,
                                           applicationCertificate.orElse(null));

            lockApplicationOrThrow(applicationId, application ->
                    store(application.with(instanceId.instance(),
                                           instance -> instance.withNewDeployment(zone, applicationVersion, platformVersion,
                                                                                  clock.instant(), warningsFrom(result)))));
            return result;
        }
    }

    private ApplicationPackage withTesterCertificate(ApplicationPackage applicationPackage, ApplicationId id, JobType type) {
        if (applicationPackage.trustedCertificates().isEmpty())
            return applicationPackage;

        // TODO jonmv: move this to the caller, when external build service is removed.
        Run run = controller.jobController().last(id, type)
                            .orElseThrow(() -> new IllegalStateException("Last run of " + type + " for " + id + " not found"));
        if (run.testerCertificate().isEmpty())
            return applicationPackage;

        return applicationPackage.withTrustedCertificate(run.testerCertificate().get());
    }

    /** Fetches the requested application package from the artifact store(s). */
    public ApplicationPackage getApplicationPackage(ApplicationId id, boolean internal, ApplicationVersion version) {
        try {
            return internal
                    ? new ApplicationPackage(applicationStore.get(id, version))
                    : new ApplicationPackage(artifactRepository.getApplicationPackage(id, version.id()));
        }
        catch (RuntimeException e) { // If application has switched deployment pipeline, artifacts stored prior to the switch are in the other artifact store.
            try {
                log.info("Fetching application package for " + id + " from alternate repository; it is now deployed "
                         + (internal ? "internally" : "externally") + "\nException was: " + Exceptions.toMessageString(e));
                return internal
                        ? new ApplicationPackage(artifactRepository.getApplicationPackage(id, version.id()))
                        : new ApplicationPackage(applicationStore.get(id, version));
            }
            catch (RuntimeException s) { // If this fails, too, the first failure is most likely the relevant one.
                e.addSuppressed(s);
                throw e;
            }
        }
    }

    /** Stores the deployment spec and validation overrides from the application package, and runs cleanup. */
    public void storeWithUpdatedConfig(LockedApplication application, ApplicationPackage applicationPackage) {
        deploymentSpecValidator.validate(applicationPackage.deploymentSpec());

        application = application.with(applicationPackage.deploymentSpec());
        application = application.with(applicationPackage.validationOverrides());

        // Delete zones not listed in DeploymentSpec, if allowed
        // We do this at deployment time for externally built applications, and at submission time
        // for internally built ones, to be able to return a validation failure message when necessary
        for (InstanceName instanceName : application.get().instances().keySet()) {
                application = withoutDeletedDeployments(application, instanceName);

                // Clean up deployment jobs that are no longer referenced by deployment spec
            DeploymentSpec deploymentSpec = application.get().deploymentSpec();
            application = application.with(instanceName, instance -> withoutUnreferencedDeploymentJobs(deploymentSpec, instance));
        }
        store(application);
    }

    /** Deploy a system application to given zone */
    public void deploy(SystemApplication application, ZoneId zone, Version version) {
        if (application.hasApplicationPackage()) {
            deploySystemApplicationPackage(application, zone, version);
        } else {
            // Deploy by calling node repository directly
            configServer.nodeRepository().upgrade(zone, application.nodeType(), version);
        }
    }

    /** Deploy a system application to given zone */
    public ActivateResult deploySystemApplicationPackage(SystemApplication application, ZoneId zone, Version version) {
        if (application.hasApplicationPackage()) {
            ApplicationPackage applicationPackage = new ApplicationPackage(
                    artifactRepository.getSystemApplicationPackage(application.id(), zone, version)
            );
            DeployOptions options = withVersion(version, DeployOptions.none());
            return deploy(application.id(), applicationPackage, zone, options, Set.of(), /* No application cert */ null);
        } else {
           throw new RuntimeException("This system application does not have an application package: " + application.id().toShortString());
        }
    }

    /** Deploys the given tester application to the given zone. */
    public ActivateResult deployTester(TesterId tester, ApplicationPackage applicationPackage, ZoneId zone, DeployOptions options) {
        return deploy(tester.id(), applicationPackage, zone, options, Set.of(), /* No application cert for tester*/ null);
    }

    private ActivateResult deploy(ApplicationId application, ApplicationPackage applicationPackage,
                                  ZoneId zone, DeployOptions deployOptions, Set<ContainerEndpoint> endpoints,
                                  ApplicationCertificate applicationCertificate) {
        DeploymentId deploymentId = new DeploymentId(application, zone);
        try {
            ConfigServer.PreparedApplication preparedApplication =
                    configServer.deploy(deploymentId, deployOptions, Set.of(), endpoints, applicationCertificate, applicationPackage.zippedContent());
            return new ActivateResult(new RevisionId(applicationPackage.hash()), preparedApplication.prepareResponse(),
                                      applicationPackage.zippedContent().length);
        } finally {
            // Even if prepare fails, a load balancer may have been provisioned. Always refresh routing policies so that
            // any DNS updates can be propagated as early as possible.
            routingPolicies.refresh(application, applicationPackage.deploymentSpec(), zone);
        }
    }

    /** Makes sure the application has a global rotation, if eligible. */
    private LockedApplication withRotation(DeploymentSpec deploymentSpec, LockedApplication application, InstanceName instanceName) {
        try (RotationLock rotationLock = rotationRepository.lock()) {
            var rotations = rotationRepository.getOrAssignRotations(deploymentSpec,
                                                                    application.get().require(instanceName),
                                                                    rotationLock);
            application = application.with(instanceName, instance -> instance.with(rotations));
            store(application); // store assigned rotation even if deployment fails
        }
        return application;
    }

    /**
     * Register endpoints for rotations assigned to given application and zone in DNS.
     *
     * @return the registered endpoints
     */
    private Set<ContainerEndpoint> registerEndpointsInDns(DeploymentSpec deploymentSpec, Instance instance, ZoneId zone) {
        var containerEndpoints = new HashSet<ContainerEndpoint>();
        var registerLegacyNames = deploymentSpec.requireInstance(instance.name()).globalServiceId().isPresent();
        for (var assignedRotation : instance.rotations()) {
            var names = new ArrayList<String>();
            var endpoints = instance.endpointsIn(controller.system(), assignedRotation.endpointId())
                                    .scope(Endpoint.Scope.global);

            // Skip rotations which do not apply to this zone. Legacy names always point to all zones
            if (!registerLegacyNames && !assignedRotation.regions().contains(zone.region())) {
                continue;
            }

            // Omit legacy DNS names when assigning rotations using <endpoints/> syntax
            if (!registerLegacyNames) {
                endpoints = endpoints.legacy(false);
            }

            // Register names in DNS
            var rotation = rotationRepository.getRotation(assignedRotation.rotationId());
            if (rotation.isPresent()) {
                endpoints.asList().forEach(endpoint -> {
                    controller.nameServiceForwarder().createCname(RecordName.from(endpoint.dnsName()),
                                                                  RecordData.fqdn(rotation.get().name()),
                                                                  Priority.normal);
                    names.add(endpoint.dnsName());
                });
            }

            // Include rotation ID as a valid name of this container endpoint (required by global routing health checks)
            names.add(assignedRotation.rotationId().asString());
            containerEndpoints.add(new ContainerEndpoint(assignedRotation.clusterId().value(), names));
        }
        return Collections.unmodifiableSet(containerEndpoints);
    }

    private Optional<ApplicationCertificate> getApplicationCertificate(Instance instance) {
        boolean provisionCertificate = provisionApplicationCertificate.with(FetchVector.Dimension.APPLICATION_ID,
                                                                            instance.id().serializedForm()).value();
        if (!provisionCertificate) {
            return Optional.empty();
        }

        // Re-use certificate if already provisioned
        Optional<ApplicationCertificate> applicationCertificate = curator.readApplicationCertificate(instance.id());
        if(applicationCertificate.isPresent())
            return applicationCertificate;

        ApplicationCertificate newCertificate = controller.serviceRegistry().applicationCertificateProvider().requestCaSignedCertificate(instance.id(), dnsNamesOf(instance.id()));
        curator.writeApplicationCertificate(instance.id(), newCertificate);

        return Optional.of(newCertificate);
    }

    /** Returns all valid DNS names of given application */
    private List<String> dnsNamesOf(ApplicationId applicationId) {
        List<String> endpointDnsNames = new ArrayList<>();

        // We add first an endpoint name based on a hash of the applicationId,
        // as the certificate provider requires the first CN to be < 64 characters long.
        endpointDnsNames.add(Endpoint.createHashedCn(applicationId, controller.system()));

        var globalDefaultEndpoint = Endpoint.of(applicationId).named(EndpointId.default_());
        var rotationEndpoints = Endpoint.of(applicationId).wildcard();

        var zoneLocalEndpoints = controller.zoneRegistry().zones().directlyRouted().zones().stream().flatMap(zone -> Stream.of(
                Endpoint.of(applicationId).target(ClusterSpec.Id.from("default"), zone.getId()),
                Endpoint.of(applicationId).wildcard(zone.getId())
        ));

        Stream.concat(Stream.of(globalDefaultEndpoint, rotationEndpoints), zoneLocalEndpoints)
              .map(Endpoint.EndpointBuilder::directRouting)
              .map(endpoint -> endpoint.on(Endpoint.Port.tls()))
              .map(endpointBuilder -> endpointBuilder.in(controller.system()))
              .map(Endpoint::dnsName).forEach(endpointDnsNames::add);

        return Collections.unmodifiableList(endpointDnsNames);
    }

    private ActivateResult unexpectedDeployment(ApplicationId application, ZoneId zone) {
        Log logEntry = new Log();
        logEntry.level = "WARNING";
        logEntry.time = clock.instant().toEpochMilli();
        logEntry.message = "Ignoring deployment of application '" + application + "' to " + zone +
                           " as a deployment is not currently expected";
        PrepareResponse prepareResponse = new PrepareResponse();
        prepareResponse.log = List.of(logEntry);
        prepareResponse.configChangeActions = new ConfigChangeActions(List.of(), List.of());
        return new ActivateResult(new RevisionId("0"), prepareResponse, 0);
    }

    private LockedApplication withoutDeletedDeployments(LockedApplication application, InstanceName instance) {
        DeploymentSpec deploymentSpec = application.get().deploymentSpec();
        List<Deployment> deploymentsToRemove = application.get().require(instance).productionDeployments().values().stream()
                                                          .filter(deployment -> ! deploymentSpec.requireInstance(instance).includes(deployment.zone().environment(),
                                                                                                                             Optional.of(deployment.zone().region())))
                                                          .collect(Collectors.toList());

        if (deploymentsToRemove.isEmpty()) return application;

        if ( ! application.get().validationOverrides().allows(ValidationId.deploymentRemoval, clock.instant()))
            throw new IllegalArgumentException(ValidationId.deploymentRemoval.value() + ": " + application.get().require(instance) +
                                               " is deployed in " +
                                               deploymentsToRemove.stream()
                                                                   .map(deployment -> deployment.zone().region().value())
                                                                   .collect(Collectors.joining(", ")) +
                                               ", but does not include " +
                                               (deploymentsToRemove.size() > 1 ? "these zones" : "this zone") +
                                               " in deployment.xml. " +
                                               ValidationOverrides.toAllowMessage(ValidationId.deploymentRemoval));

        for (Deployment deployment : deploymentsToRemove)
            application = deactivate(application, instance, deployment.zone());
        return application;
    }

    private Instance withoutUnreferencedDeploymentJobs(DeploymentSpec deploymentSpec, Instance instance) {
        for (JobType job : JobList.from(instance).production().mapToList(JobStatus::type)) {
            ZoneId zone = job.zone(controller.system());
            if (deploymentSpec.requireInstance(instance.name()).includes(zone.environment(), Optional.of(zone.region())))
                continue;
            instance = instance.withoutDeploymentJob(job);
        }
        return instance;
    }

    private DeployOptions withVersion(Version version, DeployOptions options) {
        return new DeployOptions(options.deployDirectly,
                                 Optional.of(version),
                                 options.ignoreValidationErrors,
                                 options.deployCurrentVersion);
    }

    /** Returns the endpoints of the deployment, or empty if the request fails */
    public List<URI> getDeploymentEndpoints(DeploymentId deploymentId) {
        if ( ! getInstance(deploymentId.applicationId())
                .map(application -> application.deployments().containsKey(deploymentId.zoneId()))
                .orElse(deploymentId.applicationId().instance().isTester()))
            throw new NotExistsException("Deployment", deploymentId.toString());

        try {
            return ImmutableList.copyOf(routingGenerator.endpoints(deploymentId).stream()
                                                        .map(RoutingEndpoint::endpoint)
                                                        .map(URI::create)
                                                        .iterator());
        }
        catch (RuntimeException e) {
            log.log(Level.WARNING, "Failed to get endpoint information for " + deploymentId, e);
            return Collections.emptyList();
        }
    }

    /** Returns the non-empty endpoints per cluster in the given deployment, or empty if endpoints can't be found. */
    public Map<ClusterSpec.Id, URI> clusterEndpoints(DeploymentId id) {
        if ( ! getInstance(id.applicationId())
                .map(application -> application.deployments().containsKey(id.zoneId()))
                .orElse(id.applicationId().instance().isTester()))
            throw new NotExistsException("Deployment", id.toString());

        // TODO(jvenstad): Swap to use routingPolicies first, when this is ready.
        try {
            var endpoints = routingGenerator.clusterEndpoints(id);
            if ( ! endpoints.isEmpty())
                return endpoints;
        }
        catch (RuntimeException e) {
            log.log(Level.WARNING, "Failed to get endpoint information for " + id, e);
        }
        return routingPolicies.get(id).stream()
                              .filter(policy -> policy.endpointIn(controller.system()).scope() == Endpoint.Scope.zone)
                              .collect(Collectors.toUnmodifiableMap(policy -> policy.cluster(),
                                                                    policy -> policy.endpointIn(controller.system()).url()));
    }

    /** Returns all zone-specific cluster endpoints for the given application, in the given zones. */
    public Map<ZoneId, Map<ClusterSpec.Id, URI>> clusterEndpoints(ApplicationId id, Collection<ZoneId> zones) {
        Map<ZoneId, Map<ClusterSpec.Id, URI>> deployments = new TreeMap<>(Comparator.comparing(ZoneId::value));
        for (ZoneId zone : zones) {
            var endpoints = clusterEndpoints(new DeploymentId(id, zone));
            if ( ! endpoints.isEmpty())
                deployments.put(zone, endpoints);
        }
        return Collections.unmodifiableMap(deployments);
    }

    /**
     * Deletes the the given application. All known instances of the applications will be deleted.
     *
     * @throws IllegalArgumentException if the application has deployments or the caller is not authorized
     */
    public void deleteApplication(TenantAndApplicationId id, Optional<Credentials> credentials) {
        Tenant tenant = controller.tenants().require(id.tenant());
        if (tenant.type() != Tenant.Type.user && credentials.isEmpty())
            throw new IllegalArgumentException("Could not delete application '" + id + "': No credentials provided");

        // Find all instances of the application
        List<ApplicationId> instances = requireApplication(id).instances().keySet().stream()
                                                              .map(id::instance)
                                                              .collect(Collectors.toUnmodifiableList());
        if (instances.size() > 1)
            throw new IllegalArgumentException("Could not delete application; more than one instance present: " + instances);

        for (ApplicationId instance : instances)
            deleteInstance(instance);

        if (tenant.type() != Tenant.Type.user)
            accessControl.deleteApplication(id, credentials.get());
        curator.removeApplication(id);
    }

    /**
     * Deletes the the given application instance.
     *
     * @throws IllegalArgumentException if the application has deployments or the caller is not authorized
     * @throws NotExistsException if the instance does not exist
     */
    public void deleteInstance(ApplicationId instanceId) {
        if (getInstance(instanceId).isEmpty())
            throw new NotExistsException("Could not delete instance '" + instanceId + "': Instance not found");

        lockApplicationOrThrow(TenantAndApplicationId.from(instanceId), application -> {
            if ( ! application.get().require(instanceId.instance()).deployments().isEmpty())
                throw new IllegalArgumentException("Could not delete '" + application + "': It has active deployments in: " +
                                                   application.get().require(instanceId.instance()).deployments().keySet().stream().map(ZoneId::toString)
                                                              .sorted().collect(Collectors.joining(", ")));

            applicationStore.removeAll(instanceId);
            applicationStore.removeAll(TesterId.of(instanceId));

            Instance instance = application.get().require(instanceId.instance());
            instance.rotations().forEach(assignedRotation -> {
                var endpoints = instance.endpointsIn(controller.system(), assignedRotation.endpointId());
                endpoints.asList().stream()
                         .map(Endpoint::dnsName)
                         .forEach(name -> {
                             controller.nameServiceForwarder().removeRecords(Record.Type.CNAME, RecordName.from(name), Priority.normal);
                         });
            });
            curator.writeApplication(application.without(instanceId.instance()).get());

            log.info("Deleted " + instanceId);
        });
    }

    /**
     * Replace any previous version of this application by this instance
     *
     * @param application a locked application to store
     */
    public void store(LockedApplication application) {
        curator.writeApplication(application.get());
    }

    /**
     * Acquire a locked application to modify and store, if there is an application with the given id.
     *
     * @param applicationId ID of the application to lock and get.
     * @param action Function which acts on the locked application.
     */
    public void lockApplicationIfPresent(TenantAndApplicationId applicationId, Consumer<LockedApplication> action) {
        try (Lock lock = lock(applicationId)) {
            getApplication(applicationId).map(application -> new LockedApplication(application, lock)).ifPresent(action);
        }
    }

    /**
     * Acquire a locked application to modify and store, or throw an exception if no application has the given id.
     *
     * @param applicationId ID of the application to lock and require.
     * @param action Function which acts on the locked application.
     * @throws IllegalArgumentException when application does not exist.
     */
    public void lockApplicationOrThrow(TenantAndApplicationId applicationId, Consumer<LockedApplication> action) {
        try (Lock lock = lock(applicationId)) {
            action.accept(new LockedApplication(requireApplication(applicationId), lock));
        }
    }

    /**
     * Tells config server to schedule a restart of all nodes in this deployment
     *
     * @param hostname If non-empty, restart will only be scheduled for this host
     */
    public void restart(DeploymentId deploymentId, Optional<Hostname> hostname) {
        configServer.restart(deploymentId, hostname);
    }

    /**
     * Asks the config server whether this deployment is currently <i>suspended</i>:
     * Not in a state where it should receive traffic.
     */
    public boolean isSuspended(DeploymentId deploymentId) {
        try {
            return configServer.isSuspended(deploymentId);
        }
        catch (ConfigServerException e) {
            if (e.getErrorCode() == ConfigServerException.ErrorCode.NOT_FOUND)
                return false;
            throw e;
        }
    }

    /** Deactivate application in the given zone */
    public void deactivate(ApplicationId id, ZoneId zone) {
        lockApplicationOrThrow(TenantAndApplicationId.from(id),
                               application -> store(deactivate(application, id.instance(), zone)));
    }

    /**
     * Deactivates a locked application without storing it
     *
     * @return the application with the deployment in the given zone removed
     */
    private LockedApplication deactivate(LockedApplication application, InstanceName instanceName, ZoneId zone) {
        try {
            configServer.deactivate(new DeploymentId(application.get().id().instance(instanceName), zone));
        } catch (NotFoundException ignored) {
            // ok; already gone
        } finally {
            routingPolicies.refresh(application.get().id().instance(instanceName), application.get().deploymentSpec(), zone);
        }
        return application.with(instanceName, instance -> instance.withoutDeploymentIn(zone));
    }

    public DeploymentTrigger deploymentTrigger() { return deploymentTrigger; }

    private TenantAndApplicationId dashToUnderscore(TenantAndApplicationId id) {
        return TenantAndApplicationId.from(id.tenant().value(), id.application().value().replaceAll("-", "_"));
    }

    private ApplicationId dashToUnderscore(ApplicationId id) {
        return dashToUnderscore(TenantAndApplicationId.from(id)).instance(id.instance());
    }

    /**
     * Returns a lock which provides exclusive rights to changing this application.
     * Any operation which stores an application need to first acquire this lock, then read, modify
     * and store the application, and finally release (close) the lock.
     */
    Lock lock(TenantAndApplicationId application) {
        return curator.lock(application);
    }

    /**
     * Returns a lock which provides exclusive rights to deploying this application to the given zone.
     */
    private Lock lockForDeployment(ApplicationId application, ZoneId zone) {
        return curator.lockForDeployment(application, zone);
    }

    /** Verify that we don't downgrade an existing production deployment. */
    private void validateRun(Application application, InstanceName instance, ZoneId zone, Version platformVersion, ApplicationVersion applicationVersion) {
        Deployment deployment = application.require(instance).deployments().get(zone);
        if (   zone.environment().isProduction() && deployment != null
            && (   platformVersion.compareTo(deployment.version()) < 0 && ! application.change().isPinned()
                || applicationVersion.compareTo(deployment.applicationVersion()) < 0))
            throw new IllegalArgumentException(String.format("Rejecting deployment of application %s to %s, as the requested versions (platform: %s, application: %s)" +
                                                             " are older than the currently deployed (platform: %s, application: %s).",
                                                             application.id().instance(instance), zone, platformVersion, applicationVersion, deployment.version(), deployment.applicationVersion()));
    }

    /** Returns the rotation repository, used for managing global rotation assignments */
    public RotationRepository rotationRepository() {
        return rotationRepository;
    }

    public RoutingPolicies routingPolicies() {
        return routingPolicies;
    }

    /**
     * Verifies that the application can be deployed to the tenant, following these rules:
     *
     * 1. Verify that the Athenz service can be launched by the config server
     * 2. If the principal is given, verify that the principal is tenant admin or admin of the tenant domain
     * 3. If the principal is not given, verify that the Athenz domain of the tenant equals Athenz domain given in deployment.xml
     *
     * @param tenantName tenant where application should be deployed
     * @param applicationPackage application package
     * @param deployer principal initiating the deployment, possibly empty
     */
    public void verifyApplicationIdentityConfiguration(TenantName tenantName, ApplicationPackage applicationPackage, Optional<Principal> deployer) {
        verifyAllowedLaunchAthenzService(applicationPackage.deploymentSpec());

        applicationPackage.deploymentSpec().athenzDomain().ifPresent(identityDomain -> {
            Tenant tenant = controller.tenants().require(tenantName);
            deployer.filter(AthenzPrincipal.class::isInstance)
                    .map(AthenzPrincipal.class::cast)
                    .map(AthenzPrincipal::getIdentity)
                    .filter(AthenzUser.class::isInstance)
                    .ifPresentOrElse(user -> {
                                         if ( ! ((AthenzFacade) accessControl).hasTenantAdminAccess(user, new AthenzDomain(identityDomain.value())))
                                             throw new IllegalArgumentException("User " + user.getFullName() + " is not allowed to launch " +
                                                                                "services in Athenz domain " + identityDomain.value() + ". " +
                                                                                "Please reach out to the domain admin.");
                                     },
                                     () -> {
                                         if (tenant.type() != Tenant.Type.athenz)
                                             throw new IllegalArgumentException("Athenz domain defined in deployment.xml, but no " +
                                                                                "Athenz domain for tenant " + tenantName.value());

                                         AthenzDomain tenantDomain = ((AthenzTenant) tenant).domain();
                                         if ( ! Objects.equals(tenantDomain.getName(), identityDomain.value()))
                                             throw new IllegalArgumentException("Athenz domain in deployment.xml: [" + identityDomain.value() + "] " +
                                                                                "must match tenant domain: [" + tenantDomain.getName() + "]");
                                     });
        });
    }

    /*
     * Verifies that the configured athenz service (if any) can be launched.
     */
    private void verifyAllowedLaunchAthenzService(DeploymentSpec deploymentSpec) {
        deploymentSpec.athenzDomain().ifPresent(athenzDomain -> {
            controller.zoneRegistry().zones().reachable().ids()
                      .forEach(zone -> {
                          AthenzIdentity configServerAthenzIdentity = controller.zoneRegistry().getConfigServerHttpsIdentity(zone);
                          deploymentSpec.athenzService(zone.environment(), zone.region())
                                        .map(service -> new AthenzService(athenzDomain.value(), service.value()))
                                        .ifPresent(service -> {
                                            boolean allowedToLaunch = ((AthenzFacade) accessControl).canLaunch(configServerAthenzIdentity, service);
                                            if (!allowedToLaunch)
                                                throw new IllegalArgumentException("Not allowed to launch Athenz service " + service.getFullName());
                                        });
                      });
        });
    }

    /** Returns the latest known version within the given major. */
    private Optional<Version> lastCompatibleVersion(int targetMajorVersion) {
        return controller.versionStatus().versions().stream()
                         .map(VespaVersion::versionNumber)
                         .filter(version -> version.getMajor() == targetMajorVersion)
                         .max(naturalOrder());
    }

    /** Extract deployment warnings metric from deployment result */
    private static Map<DeploymentMetrics.Warning, Integer> warningsFrom(ActivateResult result) {
        if (result.prepareResponse().log == null) return Map.of();
        Map<DeploymentMetrics.Warning, Integer> warnings = new HashMap<>();
        for (Log log : result.prepareResponse().log) {
            // TODO: Categorize warnings. Response from config server should be updated to include the appropriate
            //  category and typed log level
            if (!"warn".equalsIgnoreCase(log.level) && !"warning".equalsIgnoreCase(log.level)) continue;
            warnings.merge(DeploymentMetrics.Warning.all, 1, Integer::sum);
        }
        return Map.copyOf(warnings);
    }

}<|MERGE_RESOLUTION|>--- conflicted
+++ resolved
@@ -385,15 +385,9 @@
                 }
 
                 if (zone.environment().isProduction()) // Assign and register endpoints
-<<<<<<< HEAD
                     application = withRotation(applicationPackage.deploymentSpec(), application, instance);
-=======
-                    application = withRotation(application, instance);
-
-                endpoints = registerEndpointsInDns(application.get().deploymentSpec(), application.get().require(instanceId.instance()), zone);
->>>>>>> 260e989c
-
-                endpoints = registerEndpointsInDns(applicationPackage.deploymentSpec(), application.get().require(applicationId.instance()), zone);
+
+                endpoints = registerEndpointsInDns(applicationPackage.deploymentSpec(), application.get().require(instanceId.instance()), zone);
 
                 if (controller.zoneRegistry().zones().directlyRouted().ids().contains(zone)) {
                     // Provisions a new certificate if missing
