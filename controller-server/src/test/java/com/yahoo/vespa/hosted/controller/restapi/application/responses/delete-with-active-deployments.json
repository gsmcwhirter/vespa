--- conflicted
+++ resolved
@@ -1,8 +1,4 @@
 {
   "error-code": "BAD_REQUEST",
-<<<<<<< HEAD
-  "message": "Could not delete 'application 'tenant1.application1.instance1'': It has active deployments in: zone dev.us-west-1 in default, zone prod.us-central-1 in default"
-=======
-  "message": "Could not delete 'application 'tenant1.application1'': It has active deployments in: dev.us-east-1, prod.us-central-1"
->>>>>>> 1b2c6aa1
+  "message": "Could not delete 'application 'tenant1.application1.instance1'': It has active deployments in: dev.us-west-1, prod.us-central-1"
 }